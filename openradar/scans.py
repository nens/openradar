# -*- coding: utf-8 -*-
# (c) Nelen & Schuurmans.  GPL licensed, see LICENSE.rst.

from __future__ import unicode_literals
from __future__ import absolute_import
from __future__ import division

from openradar import calc
from openradar import config
from openradar import io
from openradar import utils
from openradar import gridtools

from scipy import interpolate

import datetime
import h5py
import json
import logging
import multiprocessing
import numpy as np
import os
import re
import shutil

BAND_RAIN = 1
BAND_RANG = 2
BAND_ELEV = 3

BAND_META = {
    BAND_RAIN: dict(name='rain'),
    BAND_RANG: dict(name='range'),
    BAND_ELEV: dict(name='elevation'),
}


def create_basegrid():
    left, right, top, bottom = config.COMPOSITE_EXTENT
    cellwidth, cellheight = config.COMPOSITE_CELLSIZE
    width, height = right - left, top - bottom

    extent = [left, right, top, bottom]
    size = int(width / cellwidth), int(height / cellheight)
    projection = utils.projection(utils.RD)

    return gridtools.BaseGrid(
        extent=extent,
        size=size,
        projection=projection,
    )

BASEGRID = create_basegrid()


class GroundData(object):
    """
    Hold datetime and code for groundstationfile

    Import from filename or from code and datetime.
    Get filepath.

    TODO:
        - Unify interface with that of scansignature
        - Better name... This is not data.
    """
    def __init__(self, dataname=None, datacode=None, datadatetime=None):
        if datacode and datadatetime and (dataname is None):
            self._code = datacode
            self._datetime = datadatetime
        elif dataname and (datacode is None) and (datadatetime is None):
            self._from_dataname(dataname)
        else:
            raise ValueError(
                'Specify either dataname or datadatetime and datacode.'
            )

    def _from_dataname(self, dataname):
        datacode = self._code_from_dataname(dataname)
        datetime_format = config.TEMPLATE_GROUND.format(code=datacode)
        datadatetime = datetime.datetime.strptime(dataname, datetime_format)

        self._code = datacode
        self._datetime = datadatetime

    def _code_from_dataname(self, dataname):
        match = re.match(config.GROUND_PATTERN, dataname)
        if match:
            return match.group('code')
        raise ValueError(
            "Currently no ground pattern matching '{}'".format(dataname),
        )

    def _format_for_code(self, code):
        return config.TEMPLATE_GROUND.format(code=code)
        raise ValueError(
            "Currently no ground format matching '{}'".format(code),
        )

    def get_dataname(self):
        return datetime.datetime.strftime(
            self._datetime, config.TEMPLATE_GROUND.format(code=self._code),
        )

    def get_datapath(self):
        return os.path.join(
            config.GROUND_DIR,
            self._code,
            self._datetime.strftime('%Y'),
            self._datetime.strftime('%m'),
            self._datetime.strftime('%d'),
            self.get_dataname(),
        )


class ScanSignature(object):
    """
    Hold datetime and code for a scan.

    Import from scanname or from code and datetime.
    Export to scanname or to code and datetime.
    Get timestamp or scanpath.
    """

    def __init__(self, scanname=None, scancode=None, scandatetime=None):
        if scancode and scandatetime and (scanname is None):
            self._datetime = scandatetime

            self._code = scancode

            # Operational DWD data has an id in the name
            if self._datetime.year >= config.START_YEAR:
                self._id = config.RADAR_ID.get(self._code, '')
            else:
                self._id = ''

        elif scanname and (scancode is None) and (scandatetime is None):
            self._from_scanname(scanname)
        else:
            raise ValueError(
                'Specify either scanname or scandatetime and scancode.'
            )

    def _from_scanname(self, scanname):
        radar_dict = self._radar_dict_from_scanname(scanname)
        datetime_format = self._get_datetime_format(radar_dict)
        scandatetime = datetime.datetime.strptime(
            radar_dict['timestamp'], datetime_format)

        self._datetime = scandatetime
        self._code = radar_dict['code']
        self._id = radar_dict['id']

    def _radar_dict_from_scanname(self, scanname):
        for pattern in config.RADAR_PATTERNS:
            match = pattern.match(scanname)
            if match:
                # Jabbeke is the only one without a code in the file name.
                if 'group' in match.groupdict().keys():
                    radar_code = match.group('code')
                else:
                    radar_code = 'JAB'
                try:
                    radar_id = match.group('id')
                except:
                    radar_id = ''
                radar_timestamp = match.group('timestamp')
                return {'id': radar_id, 'code': radar_code,
                        'timestamp': radar_timestamp}
        raise ValueError("Currently no pattern matching '{}'".format(scanname))

    def _get_datetime_format(self, radar_dict):
        """
        Return the filename format with the datetime format string
        that corresponds to current scan.

        """
        radar_code = radar_dict['code']

        if radar_code in config.KNMI_RADARS:
            return config.TEMPLATE_TIME_KNMI
        if radar_code in config.DWD_RADARS:
            return config.TEMPLATE_TIME_DWD
        if radar_code in config.DWD_RADARS_2011:
            return config.TEMPLATE_TIME_DWD
        if radar_code in config.JABBEKE_RADARS:
            return config.TEMPLATE_TIME_JABBEKE
        raise ValueError("There is no format for {}".format(radar_dict))

    def _get_datetime_name(self, radar_dict):
        radar_code = radar_dict['code']
        radar_id = radar_dict['id']

        if radar_code in config.KNMI_RADARS:
            return config.TEMPLATE_KNMI.format(**radar_dict)
        if radar_code in config.DWD_RADARS:
            if radar_id:
                return config.TEMPLATE_DWD.format(**radar_dict)
<<<<<<< HEAD
            return config.TEMPLATE_DWD_2011.format(**radar_dict)
        if radar_code in config.DWD_RADARS_2011:
            return config.TEMPLATE_DWD_2011.format(**radar_dict)
        if radar_code in config.JABBEKE_RADARS:
            return config.TEMPLATE_JABBEKE.format(**radar_dict)
=======
            return config.TEMPLATE_DWD_ARCHIVE.format(**radar_dict)
>>>>>>> 99a3b217
        raise ValueError("There is no format for {}".format(radar_dict))

    def get_scanname(self):
        return datetime.datetime.strftime(
            self._datetime, self._get_datetime_name(
                radar_dict={
                    'code': self._code, 'id': self._id,
                    },
                ),
            )

    def get_scanpath(self):
        return os.path.join(
            config.RADAR_DIR,
            self._code,
            self._datetime.strftime('%Y'),
            self._datetime.strftime('%m'),
            self._datetime.strftime('%d'),
            self.get_scanname(),
        )

    def get_datetime(self):
        return self._datetime

    def get_timestamp(self):
        return self._datetime.strftime(config.TIMESTAMP_FORMAT)

    def get_code(self):
        if self._code == 'ase':
            return 'ess'
        return self._code

    def get_scan(self):
        if not os.path.exists(self.get_scanpath()):
            logging.warn(
                '{} not found.'.format(os.path.basename(self.get_scanpath())),
            )
            return None
        elif self._code in config.DWD_RADARS:
            return ScanDWD(self)
        elif self._code in config.KNMI_RADARS:
            return ScanKNMI(self)
        elif self._code in config.DWD_RADARS_2011:
            return ScanDWD(self)
        elif self._code in config.JABBEKE_RADARS:
            return ScanJabbeke(self)
        logging.error(
            "Currently no scan class matching '{}'".format(self._code),
        )
        return None

    def __repr__(self):
        return '<ScanSignature: {} [{}]>'.format(self._code, self._datetime)

    def __hash__(self):
        """ Bitwise or is a good method for combining hashes. """
        return hash(self._datetime) ^ hash(self._code)


class GenericScan(object):
    """
    Procedures for manipulating scan data.
    """
    def __init__(self, scansignature):
        self.signature = scansignature

    def data(self):
        """
        Dummy placeholder, needs to be implemented in a specific scan object.
        """

        raise NotImplementedError

    def _interpolate(self, points, values, grid):
        """
        Return numpy masked array.
        """
        # Interpolate
        data_out = interpolate.griddata(
            np.array([point.flatten() for point in points]).transpose(),
            np.array([value.flatten() for value in values]).transpose(),
            grid,
            method='linear',
            fill_value=config.NODATAVALUE,
        ).transpose(2, 0, 1)

        # Create masked array
        ma_out = np.ma.array(
            data_out,
            mask=np.equal(data_out, config.NODATAVALUE),
            fill_value=config.NODATAVALUE,
        )

        return ma_out

    def is_readable(self):
        """ Return True if readable, else return False. """
        try:
            self.data()
            logging.debug('Read test for {}.'.format(
                self.signature.get_scanname(),
            ))
            return True
        except Exception:
            logging.exception('{} read failure:'.format(
                self.signature.get_scanname(),
            ))
            return False

    def get(self):
        """ Return gdal dataset in rd projection. """
        data = self.data()
        rang, azim, elev = data['polar']
        rain = data['rain']
        latlon = data['latlon']
        anth = data['ant_alt']

        theta = calc.calculate_theta(
            rang=rang,
            elev=np.radians(elev),
            anth=anth / 1000,
        )

        points_aeqd = calc.calculate_cartesian(
            theta=theta,
            azim=np.radians(azim),
        )

        projections = (
            utils.projection_aeqd(*latlon),
            utils.projection(utils.RD),
        )

        points_rd = utils.coordinate_transformer.transform(
            points=points_aeqd,
            projections=projections,
        )

        # Interpolate
        grid_rain, grid_rang, grid_elev = self._interpolate(
            points=points_rd,
            values=(
                rain,
                rang * np.ones(rain.shape),
                elev * np.ones(rain.shape),
            ),
            grid=BASEGRID.get_grid(),
        )

        location = utils.transform((0, 0), projections)

        ds_rd = BASEGRID.create_dataset(bands=3)
        ds_rd.SetMetadata(dict(
            source=self.signature.get_scanname(),
            timestamp=self.signature.get_timestamp(),
            station=self.signature.get_code(),
            location=json.dumps(location),
            antenna_height=json.dumps(anth),
            max_elevation=json.dumps(elev.max()),
            min_elevation=json.dumps(elev.min()),
            max_range=json.dumps(rang.max()),
        ))

        banddata = {
            BAND_RAIN: grid_rain,
            BAND_RANG: grid_rang,
            BAND_ELEV: grid_elev,
        }

        for i in range(1, ds_rd.RasterCount + 1):
            band = ds_rd.GetRasterBand(i)
            band.SetNoDataValue(banddata[i].fill_value)
            band.WriteArray(banddata[i].filled())
            band.SetMetadata(BAND_META[i])

        return ds_rd


class ScanKNMI(GenericScan):

    def data(self):
        """ Return data dict for further processing. """
        scanpath = self.signature.get_scanpath()
        with h5py.File(scanpath, 'r') as dataset:
            scan_key = 'scan{}'.format(config.KNMI_SCAN_NUMBER)

            latlon = self._latlon(dataset)
            rain = self._rain(dataset[scan_key])
            polar = self._polar(dataset[scan_key])
            ant_alt = config.ANTENNA_HEIGHT[self.signature.get_code()]

        return dict(
            latlon=latlon,
            rain=rain,
            polar=polar,
            ant_alt=ant_alt,
        )

    def _latlon(self, dataset):
        """ Return (lat, lon) in WGS84. """
        lon, lat = dataset['radar1'].attrs['radar_location']
        return float(lat), float(lon)

    def _rain(self, dataset):
        """ Convert and return rain values. """
        type_key = 'scan_{}_data'.format(config.KNMI_SCAN_TYPE)
        PV = np.float64(dataset[type_key])

        # Get calibration from attribute
        calibration_formula = (
            dataset['calibration'].attrs['calibration_Z_formulas'][0]
        )
        calibration_formula_match = re.match(
            config.CALIBRATION_PATTERN, calibration_formula
        )
        a = float(calibration_formula_match.group('a'))
        b = float(calibration_formula_match.group('b'))
        logging.debug('From "{}": a={}, b={} in dBZ = a * PV + b'.format(
            calibration_formula, a, b,
        ))

        dBZ = a * PV + b
        return calc.Rain(dBZ).get()

    def _polar(self, dataset):
        """ Return (rang, azim, elev). """

        range_size = dataset.attrs['scan_number_range']
        range_bin = dataset.attrs['scan_range_bin']
        rang = np.arange(
            0.5 * range_bin,
            (range_size + 0.5) * range_bin,
            range_bin,
        ).reshape(1, -1)

        azim_step = dataset.attrs['scan_azim_bin']
        azim = np.arange(
            azim_step / 2,
            360 + azim_step / 2,
            azim_step,
        ).reshape(-1, 1)

        elev = dataset.attrs['scan_elevation'] * np.ones(azim.shape)
        return rang, azim, elev


class ScanDWD(GenericScan):

    def data(self, path=None):
        """ Return data dict for further processing. """
        scanpath = self.signature.get_scanpath()
        dBZ, meta = io.readDX(scanpath)

        return dict(
            latlon=self._latlon(),
            rain=self._rain(dBZ),
            polar=self._polar(meta),
            ant_alt=config.ANTENNA_HEIGHT[self.signature.get_code()]
        )

    def _polar(self, meta):
        rang = np.arange(meta['clutter'].shape[1]).reshape(1, -1) + 0.5
        azim = meta['azim'].reshape(-1, 1) + 180 / meta['azim'].size
        elev = meta['elev'].reshape(-1, 1)
        return rang, azim, elev

    def _rain(self, dBZ):
        """ wradlib did conversion to dBZ. """
        return calc.Rain(dBZ).get()

    def _latlon(self):
        latlon = config.DWD_COORDINATES[self.signature.get_code()]
        return latlon


class ScanJabbeke(GenericScan):

    def data(self, path=None):
        scanpath = self.signature.get_scanpath()
        with h5py.File(scanpath, 'r') as h5file:
            dataset = self._get_dataset_with_minimal_elevation(h5file)
            d = dict(
                latlon=self._latlon(h5file),
                rain=self._rain(dataset),
                polar=self._polar(dataset),
                ant_alt=self._ant_alt(h5file)
            )

        return d

    def _get_dataset_with_minimal_elevation(self, h5file):
        # a generator with (angle, dataset_name) per dataset
        datasets = ((h5file[dataset_name]['where'].attrs['elangle'],
                     dataset_name) for dataset_name in h5file
                    if 'dataset' in dataset_name)
        # Get the dataset that corrosponds with the minimal elevation angle.
        dataset_name = min(datasets)[1]
        return h5file[dataset_name]

    def _rain(self, dataset):
        """Calculate rain in mm/hour from the dBZ."""
        data1 = dataset['data1']
        PV = data1['data'].value  # Pixel value
        gain = data1['what'].attrs['gain']
        offset = data1['what'].attrs['offset']
        return calc.Rain(PV * gain + offset).get()

    def _polar(self, dataset):
        how = dataset['how'].attrs
        where = dataset['where'].attrs

        bins = where['nbins']
        if bins == 598:
            rang = np.arange(0.25, 299, 0.5)
        elif bins == 300:
            rang = np.arange(0.5, 300, 1)
        rang = rang.reshape(1, -1)

        # get the middle of each measured angle.
        arr = map(lambda x: x.split(':'), how['azangles'].split(','))
        startazA, stopazA = np.array(arr, dtype=float).transpose()
        azim = (startazA + stopazA) / 2
        azim = azim.reshape(-1, 1)

        elev = where['elangle']

        return rang, azim, elev

    def _latlon(self, dataset):
        """Return the latlon coordinates of the radar station."""
        where = dataset['where']
        return where.attrs['lat'], where.attrs['lon']

    def _ant_alt(self, dataset):
        """Return the antenea altitude of the radar station."""
        return dataset['where'].attrs['height']


class MultiScan(object):
    """ Container for aligned recangular precipitationdata. """

    def __init__(self, multiscandatetime, scancodes):
        self.scancodes = scancodes
        self.multiscandatetime = multiscandatetime

        self.path = self.pathhelper = utils.PathHelper(
            basedir=config.MULTISCAN_DIR,
            code=config.MULTISCAN_CODE,
            template='{code}_{timestamp}.h5'
        ).path(multiscandatetime)

    def _add(self, dataset, scan):
        """
        Add scan to dataset, if it is available
        """
        source = scan.get()
        radar = source.GetMetadata()['station']
        target = dataset.create_group(radar)

        # Add general metadata
        target.attrs['projection'] = source.GetProjection()
        target.attrs['geotransform'] = source.GetGeoTransform()
        for k, v in source.GetMetadata().items():
            target.attrs[k] = v

        # Add bands with their metadata
        for source_band in [source.GetRasterBand(i + 1)
                            for i in range(source.RasterCount)]:
            # Data
            data = source_band.ReadAsArray()
            target_band = target.create_dataset(
                source_band.GetMetadataItem(b'name'),
                data.shape,
                dtype='f4',
                compression='gzip',
                shuffle=True,
            )
            target_band[:] = data

            # Metadata
            target_band.attrs['fill_value'] = source_band.GetNoDataValue()
            for k, v in source_band.GetMetadata().items():
                if k == 'name':
                    continue  # This will be used as the name of the dataset.
                target_band.attrs[k] = v

        logging.debug('{} added to multiscan.'.format(radar))

    def get(self):
        """
        Return a readonly hdf5 dataset for requested scans.

        If the dataset is not available, it is created.
        If it is available, but lacks some scan requested, it is appended.
        """
        utils.makedir(os.path.dirname(self.path))

        try:
            # Improperly closed h5 files cannot be opened.
            dataset = h5py.File(self.path, 'a')
        except IOError:
            dataset = h5py.File(self.path, 'w')

        if len(dataset):
            logging.debug(
                'Multiscan file already has {}.'.format(', '.join(dataset))
            )
        else:
            logging.debug('Starting with empty multiscan file.')

        for scancode in self.scancodes:
            scan = ScanSignature(
                scandatetime=self.multiscandatetime, scancode=scancode,
            ).get_scan()
            if scan is None or scancode in dataset:
                continue
            if scan.is_readable():
                self._add(dataset=dataset, scan=scan)
            else:
                # Remove it.
                scanpath = scan.signature.get_scanpath()
                try:
                    shutil.move(scanpath, config.RADAR_DIR)
                    logging.warn('Removed corrupt scanfile {}'.format(
                        os.path.basename(scanpath),
                    ))
                except (OSError, IOError):
                    pass  # No permission.

        dataset.close()
        return h5py.File(self.path, 'r')


class Composite(object):

    def __init__(self, compositedatetime, scancodes, declutter):

        self.scancodes = scancodes
        self.declutter = declutter

        if None in declutter.values():
            raise ValueError('Declutter may not contain None values.')

        self.multiscan = MultiScan(
            multiscandatetime=compositedatetime,
            scancodes=scancodes,
        )

    def _calculate(self, datasets):
        """
        Return a composite dataset based on the
        weighted lowest altitudes method.
        """
        if not datasets:
            return np.ma.array(
                np.zeros(BASEGRID.get_shape()),
                mask=True,
                fill_value=config.NODATAVALUE,
            )

        # Read datasets
        metadata = [dict(ds.attrs) for ds in datasets]

        stations = [m['station'] for m in metadata]

        anth = np.array(
            [json.loads(m['antenna_height']) for m in metadata],
        ).reshape((-1, 1, 1)) / 1000

        rain = np.ma.array(
            [gridtools.h5ds2ma(ds['rain']) for ds in datasets],
            fill_value=config.NODATAVALUE,
        )

        rang = np.ma.array(
            [gridtools.h5ds2ma(ds['range']) for ds in datasets],
            fill_value=config.NODATAVALUE,
        )

        elev = np.ma.array(
            [gridtools.h5ds2ma(ds['elevation']) for ds in datasets],
            fill_value=config.NODATAVALUE,
        )

        # Extend mask around NL stations
        if 'NL60' in stations and 'NL61' in stations:
            for i in map(stations.index, ['NL60', 'NL61']):
                rain.mask[i][np.less(rang[i], 15)] = True

        # Do history declutter
        if self.declutter['history']:  # None or 0 disables history declutter
            if 'NL60' in stations and 'NL61' in stations:
                logging.debug('Starting history declutter.')
                h5 = h5py.File(
                    os.path.join(config.MISC_DIR, 'clutter.h5'), 'r',
                )

                logging.debug('Using clutter threshold of {}'.format(
                    self.declutter['history'],
                ))
                logging.debug('Clutterstats:')
                logging.debug(
                    '   count: {}'.format(h5.attrs['cluttercount']),
                )
                logging.debug('   range: {}'.format(h5.attrs['range']))

                # Initialize clutter array of same dimensions as rain array
                clutter = np.zeros(rain.shape, rain.dtype)
                for i, radar in enumerate(stations):
                    if radar in h5:
                        clutter[i] = h5[radar]

                # Determine the mask:
                cluttermask = np.logical_and(
                    np.equal(clutter, clutter.max(0)),
                    np.greater(clutter, self.declutter['history']),
                )

                for i, radar in enumerate(stations):
                    logging.debug('Masking {} pixels for {}'.format(
                        cluttermask[i].sum(), radar,
                    ))

                # Extend rain mask with cluttermask.
                rain.mask[cluttermask] = True
                h5.close()
            else:
                logging.debug('Need both NL60 and NL61 for history declutter.')

        rang.mask = rain.mask
        elev.mask = rain.mask

        # Calculate heights
        theta = calc.calculate_theta(
            rang=rang, elev=np.radians(elev), anth=anth,
        )

        alt_min = calc.calculate_height(
            theta=theta, elev=np.radians(elev - 0.5), anth=anth,
        )
        alt_max = calc.calculate_height(
            theta=theta, elev=np.radians(elev + 0.5), anth=anth,
        )

        lowest_alt_max = np.ma.where(
            np.equal(alt_min, alt_min.min(0)),
            alt_max,
            np.ma.masked,
        ).min(0)

        bandwidth = alt_max - alt_min

        vertdist1 = (lowest_alt_max - alt_min)
        vertdist1[np.ma.less(vertdist1, 0)] = 0

        vertdist2 = (lowest_alt_max - alt_max)
        vertdist2[np.ma.less(vertdist2, 0)] = 0

        overlap = vertdist1 - vertdist2

        weight = overlap / bandwidth

        composite = (rain * weight).sum(0) / weight.sum(0)
        composite.fill_value = config.NODATAVALUE

        return composite

    def _metadata(self, radars, datasets):
        """ Return metadata dict. """
        requested_stations = json.dumps(self.scancodes)
        timestamp = self.multiscan.multiscandatetime.strftime(
            config.TIMESTAMP_FORMAT,
        )
        metadatas = [dict(ds.attrs) for ds in datasets]
        stations = json.dumps(radars)
        locations = json.dumps([json.loads(metadata['location'])
                                for metadata in metadatas])
        ranges = json.dumps([json.loads(metadata['max_range'])
                             for metadata in metadatas])
        method = 'weighted lowest altitudes'
        declutter_size = str(self.declutter['size'])
        declutter_history = str(self.declutter['history'])

        return dict(
            requested_stations=requested_stations,
            stations=stations,
            locations=locations,
            ranges=ranges,
            method=method,
            timestamp=timestamp,
            declutter_size=declutter_size,
            declutter_history=declutter_history,
        )

    def _dataset(self, ma, md):
        """ Return dataset with composite. """
        dataset = BASEGRID.create_dataset()
        dataset.SetMetadata(md)
        band = dataset.GetRasterBand(1)
        band.WriteArray(ma.filled())
        band.SetNoDataValue(ma.fill_value)
        return dataset

    def get(self):
        """
        Return a composite dataset based on the
        weighted lowest altitudes method.
        """
        multiscan_dataset = self.multiscan.get()
        if len(multiscan_dataset):
            (
                radars,
                datasets,
            ) = zip(*[(code, dataset)
                    for code, dataset in multiscan_dataset.items()
                    if code in self.scancodes])
        else:
            radars, datasets = [], []

        logging.debug('Calculating composite.')

        if len(datasets) == 0:
            logging.warn(
                'no composite created for {}: None of {} found.'.format(
                    self.multiscan.multiscandatetime,
                    ', '.join(self.multiscan.scancodes),
                ),
            )
            pass
            # return None

        ma = self._calculate(datasets)
        md = self._metadata(radars=radars, datasets=datasets)

        multiscan_dataset.close()

        if self.declutter['size']:  # None or 0 disables history declutter
            calc.declutter_by_area(array=ma, area=self.declutter['size'])

        dataset = self._dataset(ma=ma, md=md)

        logging.info('Created composite {}: {}'.format(
            self.multiscan.multiscandatetime.strftime('%Y-%m-%d %H:%M:%S'),
            ', '.join(json.loads(dataset.GetMetadataItem(b'stations'))),
        ))

        return dataset


def make_aggregate(aggregate):
    aggregate.make()
    return aggregate


class Aggregate(object):
    """
    The Aggregate contains the sum of a number of radar composites,
    depending on the timeframe.

    It is the aggregate that is calibrated using ground gauges. The
    aggregate uses the composites of 5 minutes earlier, because the
    composite datetime is when the radar starts to scan, and the detected
    rain still has to fall down.
    """
    CODE = {
        datetime.timedelta(minutes=5): '5min',
        datetime.timedelta(hours=1): 'uur',
        datetime.timedelta(days=1): '24uur',
        datetime.timedelta(days=2): '48uur',
    }

    TD = {v: k for k, v in CODE.items()}

    SUB_CODE = {
        '48uur': '24uur',
        '24uur': 'uur',
        'uur': '5min',
    }

    SUB_TIMEFRAME = {'d': 'h',
                     'h': 'f'}

    def __init__(self, datetime, timeframe, radars, declutter):
        """ Do some argument checking. """
        # Attributes
        self.datetime = datetime
        self.timeframe = timeframe
        self.radars = radars
        self.declutter = declutter
        # Derived attributes
        self.timedelta = config.TIMEFRAME_DELTA[timeframe]
        self.code = self.CODE[self.timedelta]
        # Prevent illegal combinations of dt and dd, can be nicer...
        if self.code == '48uur':
            if datetime != datetime.replace(hour=8, minute=0,
                                            second=0, microsecond=0):
                raise ValueError
        if self.code == '24uur':
            if datetime != datetime.replace(hour=8, minute=0,
                                            second=0, microsecond=0):
                raise ValueError
        if self.code == 'uur':
            if datetime != datetime.replace(minute=0,
                                            second=0, microsecond=0):
                raise ValueError
        if self.code == '5min':
            if datetime != datetime.replace(second=0,
                                            microsecond=0,
                                            minute=(datetime.minute // 5) * 5):
                raise ValueError

    def _sub_datetimes(self):
        """
        Return datetime generator of datetimes of the next aggregate
        resulution.

        Note that it ends at this aggregate's datetime.
        """
        step = self.TD[self.SUB_CODE[self.code]]
        end = self.datetime
        start = self.datetime - self.timedelta + step

        current = start
        while current <= end:
            yield current
            current += step

    def get_path(self):
        """ Return the file path where this aggregate should be stored. """
        path_helper = utils.PathHelper(basedir=config.AGGREGATE_DIR,
                                       code=self.code,
                                       template='{code}_{timestamp}.h5')
        return path_helper.path(self.datetime)

    def _check(self, h5):
        """ Return if h5 is consistent with requested parameters. """
        if set(h5.attrs['radars']) != set(self.radars):
            # Aggregate was made for a different set of radars
            raise ValueError('Unmatched radarset in existing aggregate')
        if h5.attrs['declutter_history'] != self.declutter['history']:
            raise ValueError('Other history declutter setting in aggregate')
        if h5.attrs['declutter_size'] != self.declutter['size']:
            raise ValueError('Other size declutter setting in aggregate')
        is_recent = (datetime.datetime.utcnow() - self.datetime).days < 7
        if not is_recent:
            logging.info('Skipping completeness check for old aggregate')
        if is_recent and not h5.attrs['available'].all():
            if self.code != '5min':
                raise ValueError('Missing radars in existing aggregate')
            # Check if it is useful to create a new composite
            dt_composite = self.datetime - self.TD[self.code]
            files_available = []
            for radar in sorted(self.radars):
                files_available.append(os.path.exists(ScanSignature(
                    scancode=radar, scandatetime=dt_composite
                ).get_scanpath()))
            if not (h5.attrs['available'] == files_available).all():
                raise ValueError('Missing radars, but scanfiles exist.')
            else:
                logging.debug('Missing radars caused by missing scanfiles.')
        return

    def _create(self):
        """
        Create a new dataset from the composite.
        """
        # Create the composite
        dt_composite = self.datetime - self.TD[self.code]

        composite = Composite(compositedatetime=dt_composite,
                              scancodes=self.radars,
                              declutter=self.declutter).get()

        # Composite unit is mm/hr and covers 5 minutes. It must be in mm.
        fill_value = config.NODATAVALUE
        array = composite.GetRasterBand(1).ReadAsArray()
        mask = np.equal(array, fill_value)
        masked_array = np.ma.array(
            array, mask=mask, fill_value=fill_value,
        ) / 12

        composite_meta = composite.GetMetadata()

        # Create the data for the h5
        radars = sorted(
            [str(radar)
             for radar in json.loads(composite_meta['requested_stations'])],
        )
        radar_list = zip(json.loads(composite_meta['stations']),
                         json.loads(composite_meta['ranges']),
                         json.loads(composite_meta['locations']))
        locations_dict = {rad: loc for rad, rng, loc in radar_list}
        ranges_dict = {rad: rng for rad, rng, loc in radar_list}

        available = np.array([radar in ranges_dict for radar in radars])
        ranges = [ranges_dict.get(radar, fill_value) for radar in radars]
        locations = np.array([locations_dict.get(radar, 2 * [fill_value])
                              for radar in radars])

        h5_meta = dict(
            grid_projection=BASEGRID.projection,
            grid_extent=BASEGRID.extent,
            grid_size=BASEGRID.size,
            radars=radars,
            ranges=ranges,
            locations=locations,
            available=available,
            method=composite_meta['method'],
            declutter_history=float(composite_meta['declutter_history']),
            declutter_size=float(composite_meta['declutter_size']),
            timestamp_first_composite=composite_meta['timestamp'],
            timestamp_last_composite=composite_meta['timestamp'],
            composite_count=1,
            fill_value=fill_value,
        )

        h5_data = dict(
            precipitation=masked_array,
        )

        path = self.get_path()
        utils.save_dataset(h5_data, h5_meta, path)
        logging.info('Created aggregate {} ({})'.format(
            self.datetime, self.code
        ))

    def _merge(self, aggregates):
        """
        Return h5_dataset by merging iterable of aggregate objects.
        """
        if self.code == 'uur':
            # Make the iterables in parallel
            pool = multiprocessing.Pool()
            iterable = iter(pool.map(make_aggregate, aggregates))
            pool.close()
        else:
            # Make the iterables the usual way
            iterable = iter(map(make_aggregate, aggregates))

        aggregate = iterable.next()
        h5 = aggregate.get()

        meta = dict(h5.attrs)
        available = [meta['available']]

        array = h5['precipitation']
        fill_value = config.NODATAVALUE
        mask = np.equal(array, fill_value)
        masked_array = np.ma.array(array, mask=mask, fill_value=fill_value)

        h5.close()

        for aggregate in iterable:

            h5 = aggregate.get()

            array = h5['precipitation']
            fill_value = config.NODATAVALUE
            mask = np.equal(array, fill_value)
            masked_array = np.ma.array([
                masked_array,
                np.ma.array(array, mask=mask)
            ]).sum(0)

            for i in range(len(meta['radars'])):
                if meta['ranges'][i] == config.NODATAVALUE:
                    meta['ranges'][i] = h5.attrs['ranges'][i]
                if (meta['locations'][i] == 2 * [config.NODATAVALUE]).all():
                    meta['locations'][i] = h5.attrs['locations'][i]

            available.append(meta['available'])

            meta['composite_count'] += h5.attrs.get(
                'composite_count',
            )
            meta['timestamp_last_composite'] = h5.attrs.get(
                'timestamp_last_composite',
            )

            h5.close()

        meta['available'] = np.vstack(available)
        data = dict(precipitation=masked_array)
        path = self.get_path()

        utils.save_dataset(data, meta, path)
        logging.info('Created aggregate {} ({})'.format(
            self.datetime, self.code
        ))

    def make(self):

        """ Creates the hdf5 file corresponding to this objects. """
        logging.debug('Creating aggregate {} ({})'.format(
            self.datetime, self.code,
        ))
        path = self.get_path()

        # If there is already a good one, return it
        if os.path.exists(path):
            logging.debug('Checking if existing aggregate can be reused.')
            try:
                with h5py.File(path, 'r') as h5:
                    self._check(h5)
                logging.debug('Check ok.')
                logging.info('Reuse aggregate {} ({})'.format(
                    self.datetime, self.code
                ))
                return
            except KeyError as error:
                logging.debug('Check failed: {}.'.format(error))
            except ValueError as error:
                logging.debug('Check failed: {}.'.format(error))

        # So, now we really need to create an aggregate.
        sub_code = self.SUB_CODE.get(self.code)

        if sub_code is None:
            return self._create()

        # If there is a sub_code, return corresponding aggregates merged.
        sub_aggrs = (Aggregate(datetime=datetime,
                               radars=self.radars,
                               declutter=self.declutter,
                               timeframe=self.SUB_TIMEFRAME[self.timeframe])
                     for datetime in self._sub_datetimes())

        return self._merge(aggregates=sub_aggrs)

    def get(self):
        """ Return opened h5 dataset in read mode. """
        path = self.get_path()
        try:
            return h5py.File(path, 'r')
        except IOError:
            logging.warn(
                'Creating aggregate {} ({}) because it did not exist'.format(
                    self.datetime, self.code,
                ),
            )
            self.make()
        return h5py.File(path, 'r')<|MERGE_RESOLUTION|>--- conflicted
+++ resolved
@@ -195,15 +195,9 @@
         if radar_code in config.DWD_RADARS:
             if radar_id:
                 return config.TEMPLATE_DWD.format(**radar_dict)
-<<<<<<< HEAD
-            return config.TEMPLATE_DWD_2011.format(**radar_dict)
-        if radar_code in config.DWD_RADARS_2011:
-            return config.TEMPLATE_DWD_2011.format(**radar_dict)
+            return config.TEMPLATE_DWD_ARCHIVE.format(**radar_dict)
         if radar_code in config.JABBEKE_RADARS:
             return config.TEMPLATE_JABBEKE.format(**radar_dict)
-=======
-            return config.TEMPLATE_DWD_ARCHIVE.format(**radar_dict)
->>>>>>> 99a3b217
         raise ValueError("There is no format for {}".format(radar_dict))
 
     def get_scanname(self):
