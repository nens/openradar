--- conflicted
+++ resolved
@@ -76,13 +76,10 @@
             tpl = 'Agg. task: {datetime} {timeframe}   {nowcast}'
             logging.info(tpl.format(**aggregate_kwargs))
 
-<<<<<<< HEAD
-=======
             # Only realtime product combined with nowcast continues
             if combination['nowcast'] and not prodcode == 'r':
                 continue
 
->>>>>>> 1484091b
             # Append calibrate subtask
             calibrate_kwargs = dict(prodcode=prodcode)
             calibrate_kwargs.update(aggregate_kwargs)
